--- conflicted
+++ resolved
@@ -235,11 +235,8 @@
 }
 
 // setPrinter selects the printer
-<<<<<<< HEAD
 func setPrinter(tcping *tcping, outputJSON, prettyJSON *bool, timeStamp *bool, outputDb, outputCSV *string, args []string) {
-=======
 func setPrinter(tcping *tcping, outputJSON, prettyJSON *bool, noColor *bool, timeStamp *bool, outputDb *string, args []string) {
->>>>>>> e675eb52
 	if *prettyJSON && !*outputJSON {
 		colorRed("--pretty has no effect without the -j flag.")
 		usage()
@@ -248,7 +245,6 @@
 		tcping.printer = newJSONPrinter(*prettyJSON)
 	} else if *outputDb != "" {
 		tcping.printer = newDB(*outputDb, args)
-<<<<<<< HEAD
 	} else if *outputCSV != "" {
 		var err error
 		tcping.printer, err = newCSVPrinter(*outputCSV, *timeStamp)
@@ -256,10 +252,7 @@
 			tcping.printError("Failed to create CSV file: %s", err)
 			os.Exit(1)
 		}
-	} else {
-=======
 	} else if *noColor == true {
->>>>>>> e675eb52
 		tcping.printer = newPlanePrinter(timeStamp)
 	} else {
 		tcping.printer = newColorPrinter(timeStamp)
@@ -372,11 +365,7 @@
 
 	// we need to set printers first, because they're used for
 	// error reporting and other output.
-<<<<<<< HEAD
 	setPrinter(tcping, outputJSON, prettyJSON, showTimestamp, outputDB, saveToCSV, args)
-=======
-	setPrinter(tcping, outputJSON, prettyJSON, noColor, showTimestamp, outputDB, args)
->>>>>>> e675eb52
 
 	// Handle -v flag
 	if *showVer {
