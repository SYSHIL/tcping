--- conflicted
+++ resolved
@@ -127,7 +127,6 @@
           context: .
           push: ${{ github.event_name != 'pull_request' }}
           tags: ${{ steps.meta.outputs.tags }}
-<<<<<<< HEAD
           labels: ${{ steps.meta.outputs.labels }}
 
       # Sign the resulting Docker image digest except on PRs.
@@ -141,7 +140,4 @@
           COSIGN_EXPERIMENTAL: "true"
         # This step uses the identity token to provision an ephemeral certificate
         # against the sigstore community Fulcio instance.
-        run: cosign sign ${{ steps.meta.outputs.tags }}@${{ steps.build-and-push.outputs.digest }}
-=======
-          labels: ${{ steps.meta.outputs.labels }}
->>>>>>> 4896e528
+        run: cosign sign ${{ steps.meta.outputs.tags }}@${{ steps.build-and-push.outputs.digest }}